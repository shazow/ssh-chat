--- conflicted
+++ resolved
@@ -15,19 +15,12 @@
 )
 
 type Options struct {
-<<<<<<< HEAD
-	Verbose  []bool   `short:"v" long:"verbose" description:"Show verbose logging."`
-	Identity string   `short:"i" long:"identity" description:"Private key to identify server with." default:"-"`
-	Bind     string   `long:"bind" description:"Host and port to listen on." default:"0.0.0.0:22"`
-	Admin    []string `long:"admin" description:"Fingerprint of pubkey to mark as admin."`
-=======
 	Verbose   []bool   `short:"v" long:"verbose" description:"Show verbose logging."`
-	Identity  string   `short:"i" long:"identity" description:"Private key to identify server with." default:"~/.ssh/id_rsa"`
+	Identity  string   `short:"i" long:"identity" description:"Private key to identify server with." default:"-"`
 	Bind      string   `long:"bind" description:"Host and port to listen on." default:"0.0.0.0:22"`
 	Admin     []string `long:"admin" description:"Fingerprint of pubkey to mark as admin."`
 	Whitelist string   `long:"whitelist" description:"Optional file of pubkey fingerprints that are allowed to connect"`
 	Motd      string   `long:"motd" description:"Message of the Day file (optional)"`
->>>>>>> 3e3f965e
 }
 
 var logLevels = []log.Level{
