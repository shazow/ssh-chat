/build
host_key
host_key.pub
ssh-chat
<<<<<<< HEAD
*.log
.*
=======
id_rsa
*.log
>>>>>>> 80634331
<|MERGE_RESOLUTION|>--- conflicted
+++ resolved
@@ -2,10 +2,6 @@
 host_key
 host_key.pub
 ssh-chat
-<<<<<<< HEAD
-*.log
-.*
-=======
 id_rsa
 *.log
->>>>>>> 80634331
+.*